use std::borrow::Cow;
use std::collections::HashMap;
use std::fs::{self, File};
use std::path::Path;

use geos::Geometry;

use osmpbfreader::objects::{OsmId, Tags};
use osmpbfreader::{OsmObj, OsmPbfReader, StoreObjs};

use rusqlite::{Connection, DropBehavior, ToSql, NO_PARAMS};

use tools::{teprint, tprint, Address, CompatibleDB};

const TAGS_TO_KEEP: &[&str] = &[
    "addr:housenumber",
    "addr:street",
    "addr:unit",
    "addr:city",
    "addr:district",
    "addr:region",
    "addr:postcode",
];

macro_rules! get_kind {
    ($obj:expr) => {
        if $obj.is_node() {
            &0
        } else if $obj.is_way() {
            &1
        } else {
            &2
        }
    };
}

fn new_address(tags: &Tags, lat: f64, lon: f64) -> Address {
    let mut addr = Address {
        lat,
        lon,
        number: None,
        street: None,
        unit: None,
        city: None,
        district: None,
        region: None,
        postcode: None,
    };

    for (tag, value) in tags.iter() {
        match tag.as_str() {
            "addr:housenumber" => {
                addr.number = Some(value.to_owned());
            }
            "addr:street" => {
                addr.street = Some(value.to_owned());
            }
            "addr:unit" => {
                addr.unit = Some(value.to_owned());
            }
            "addr:city" => {
                addr.city = Some(value.to_owned());
            }
            "addr:district" => {
                addr.district = Some(value.to_owned());
            }
            "addr:region" => {
                addr.region = Some(value.to_owned());
            }
            "addr:postcode" => {
                addr.postcode = Some(value.to_owned());
            }
            _ => {}
        }
    }
    addr
}

#[derive(Debug)]
enum StoredObj<'a> {
    Relation(Cow<'a, OsmObj>, Vec<StoredObj<'a>>),
    Way(Cow<'a, OsmObj>, Vec<Cow<'a, OsmObj>>),
    Node(Cow<'a, OsmObj>),
}

struct DBNodes {
    conn: Connection,
    buffer: HashMap<OsmId, OsmObj>,
    buffer_size: usize,
    db_file: String,
}

impl DBNodes {
    fn new(db_file: &str, buffer_size: usize) -> Result<DBNodes, String> {
        let _ = fs::remove_file(db_file); // we ignore any potential error
        let conn = Connection::open(db_file)
            .map_err(|e| format!("failed to open SQLITE connection: {}", e))?;
        conn.execute("DROP TABLE IF EXISTS nodes", NO_PARAMS)
            .expect("failed to drop nodes");
        conn.execute(
            "CREATE TABLE IF NOT EXISTS nodes (
                id   INTEGER NOT NULL,
                obj  BLOB NOT NULL,
                kind INTEGER NOT NULL,
                UNIQUE(id, kind)
             )",
            NO_PARAMS,
        )
        .map_err(|e| format!("failed to create table: {}", e))?;
        Ok(DBNodes {
            conn,
            buffer: HashMap::with_capacity(buffer_size),
            buffer_size,
            db_file: db_file.to_owned(),
        })
    }

    fn get_nb_entries(&self) -> i64 {
        let mut stmt = self
            .conn
            .prepare("SELECT COUNT(*) FROM nodes")
            .expect("failed to prepare");
        let mut iter = stmt
            .query_map(NO_PARAMS, |row| Ok(row.get(0)?))
            .expect("query_map failed");
        iter.next().expect("no count???").expect("failed")
    }

    fn flush_buffer(&mut self) {
        if self.buffer.is_empty() {
            return;
        }
        let mut tx = self
            .conn
            .transaction()
            .expect("DBNodes::flush: transaction creation failed");
        tx.set_drop_behavior(DropBehavior::Ignore);

        {
            let mut stmt = tx
                .prepare("INSERT OR IGNORE INTO nodes(id, obj, kind) VALUES (?1, ?2, ?3)")
                .expect("DBNodes::flush: prepare failed");
            for (id, obj) in self.buffer.drain() {
                let ser_obj = match bincode::serialize(&obj) {
                    Ok(s) => s,
                    Err(e) => {
                        teprint!("DBNodes::flush: failed to convert to json: {}", e);
                        continue;
                    }
                };
                let kind = get_kind!(obj);
                if let Err(e) = stmt.execute(&[&id.inner_id() as &dyn ToSql, &ser_obj, kind]) {
                    teprint!("DBNodes::flush: insert failed: {}", e);
                }
            }
        }
        tx.commit()
            .expect("DBNodes::flush: transaction commit failed");
    }

    fn get_from_id(&self, id: &OsmId) -> Option<Cow<OsmObj>> {
        if let Some(obj) = self.buffer.get(id) {
            return Some(Cow::Borrowed(obj));
        }
        let mut stmt = self
            .conn
            .prepare("SELECT obj FROM nodes WHERE id=?1 AND kind=?2")
            .expect("DB::get_from_id: prepare failed");
        let mut iter = stmt
            .query(&[&id.inner_id() as &dyn ToSql, get_kind!(id)])
            .expect("DB::get_from_id: query_map failed");
        if let Some(row) = iter.next().expect("DBNodes::get_from_id: next failed") {
            let obj: Vec<u8> = row
                .get(0)
                .expect("DBNodes::get_from_id: failed to get obj field");
            return Some(Cow::Owned(
                bincode::deserialize(&obj).expect("DBNodes::for_each: serde conversion failed"),
            ));
        }
        None
    }

    fn get_way<'a>(&'a self, way: Cow<'a, OsmObj>) -> StoredObj<'a> {
        let nodes = match &*way {
            OsmObj::Way(w) => w
                .nodes
                .iter()
                .filter_map(|n| self.get_from_id(&OsmId::Node(*n)))
                .collect::<Vec<_>>(),
            _ => panic!("only way can be used in get_way"),
        };
        StoredObj::Way(way, nodes)
    }

    fn get_relation<'a>(&'a self, rel: Cow<'a, OsmObj>) -> StoredObj<'a> {
        let nodes = match &*rel {
            OsmObj::Relation(r) => r
                .refs
                .iter()
                .filter_map(|n| {
                    let elem = self.get_from_id(&n.member)?;
                    if elem.is_way() {
                        Some(self.get_way(elem))
                    } else if elem.is_relation() {
                        Some(self.get_relation(elem))
                    } else {
                        Some(StoredObj::Node(elem))
                    }
                })
                .collect::<Vec<_>>(),
            _ => panic!("only relations can be used in get_relation"),
        };
        StoredObj::Relation(rel, nodes)
    }

    fn iter_objs<'a, F: FnMut(StoredObj<'a>)>(&'a self, mut f: F) {
        for (_, obj) in self.buffer.iter() {
            if obj.is_way() {
                f(self.get_way(Cow::Borrowed(obj)))
            } else if obj.is_relation() {
                f(self.get_relation(Cow::Borrowed(obj)))
            } else if obj.tags().iter().any(|t| t.0 == "addr:housenumber")
                && obj.tags().iter().any(|t| t.0 == "addr:street")
            {
                f(StoredObj::Node(Cow::Borrowed(obj)))
            }
        }
        let mut stmt = self.conn.prepare("SELECT obj FROM nodes").expect("failed");
        let person_iter = stmt
            .query_map(NO_PARAMS, |row| {
                let obj: Vec<u8> = row.get(0).expect("failed to get obj field");
                Ok(bincode::deserialize::<OsmObj>(&obj)
                    .expect("DBNodes::iter_objs: serde conversion failed"))
            })
            .expect("couldn't create iterator on query");
        for obj in person_iter {
            let obj = obj.expect("why is it still wrapped???");
            if obj.is_way() {
                f(self.get_way(Cow::Owned(obj)))
            } else if obj.is_relation() {
                f(self.get_relation(Cow::Owned(obj)))
            } else if obj.tags().iter().any(|t| t.0 == "addr:housenumber")
                && obj.tags().iter().any(|t| t.0 == "addr:street")
            {
                f(StoredObj::Node(Cow::Owned(obj)))
            }
        }
    }

    fn count(&self) -> i64 {
        let mut stmt = self
            .conn
            .prepare("SELECT COUNT(*) FROM nodes")
            .expect("failed to prepare");
        let mut iter = stmt
            .query_map(NO_PARAMS, |row| Ok(row.get(0)?))
            .expect("query_map failed");
        iter.next().expect("no count???").expect("failed")
    }
}

impl StoreObjs for DBNodes {
    fn insert(&mut self, id: OsmId, mut obj: OsmObj) {
        match obj {
            OsmObj::Node(ref mut n) => {
                n.tags
                    .retain(|k, _| TAGS_TO_KEEP.iter().any(|x| *x == k.as_str()));
            }
            OsmObj::Way(ref mut w) => {
                w.tags
                    .retain(|k, _| k == "addr:housenumber" || k == "addr:street");
                if w.tags.is_empty() {
                    // We're supposed to have at least the housenumber (in case we're in a
                    // relation) or the street (in case we're a street with housenumbers).
                    return;
                }
            }
            OsmObj::Relation(ref mut r) => {
                if !r.tags.iter().any(|x| x.0 == "name") {
                    return;
                }
                r.tags.retain(|k, _| k == "name");
            }
        }
        self.buffer.insert(id, obj);
        if self.buffer.len() >= self.buffer_size {
            self.flush_buffer();
        }
    }

    fn contains_key(&self, id: &OsmId) -> bool {
        if self.buffer.contains_key(id) {
            return true;
        }
        let mut stmt = self
            .conn
            .prepare("SELECT id FROM nodes WHERE id=?1 AND kind=?2")
            .expect("DB::contains_key: prepare failed");
        let mut iter = stmt
            .query(&[&id.inner_id() as &dyn ToSql, get_kind!(id)])
            .expect("DB::contains_key: query_map failed");
        iter.next().expect("DB::contains_key: no row").is_some()
    }
}

impl Drop for DBNodes {
    fn drop(&mut self) {
        self.conn.flush_prepared_statement_cache();
        let _ = fs::remove_file(&self.db_file); // we ignore any potential error bis
    }
}

fn get_nodes<P: AsRef<Path>>(pbf_file: P) -> DBNodes {
    let mut db_nodes = DBNodes::new("nodes.db", 1000).expect("failed to create DBNodes");
    {
        let mut reader =
            OsmPbfReader::new(File::open(&pbf_file).unwrap_or_else(|err| {
                panic!("Failed to open file {:?}: {}", pbf_file.as_ref(), err)
            }));
        reader
            .get_objs_and_deps_store(
                |obj| match obj {
                    OsmObj::Node(o) => {
                        o.tags.iter().any(|x| x.0 == "addr:housenumber")
                            && o.tags.iter().any(|x| x.0 == "addr:street")
                    }
                    OsmObj::Way(w) => {
                        !w.nodes.is_empty()
                            && w.tags.iter().any(|x| x.0 == "addr:housenumber")
                            && w.tags.iter().any(|x| x.0 == "addr:street")
                    }
                    OsmObj::Relation(r) => {
                        !r.refs.is_empty()
                            && r.tags
                                .iter()
                                .any(|x| x.0 == "type" && x.1 == "associatedStreet")
                            && r.tags.iter().any(|x| x.0 == "name")
                    }
                },
                &mut db_nodes,
            )
            .expect("get_nodes: get_objs_and_deps_store failed");
    }
    db_nodes.flush_buffer();
    tprint!("Got {} potential addresses!", db_nodes.get_nb_entries());
    db_nodes
}

fn get_way_lat_lon(sub_objs: &[Cow<OsmObj>]) -> Option<(f64, f64)> {
    let nodes = sub_objs
        .iter()
        .map(|x| match &**x {
            OsmObj::Node(n) => n,
            _ => panic!("nothing else than nodes should be in a way!"),
        })
        .collect::<Vec<_>>();
    if nodes.len() == 1 {
        return Some((nodes[0].lat(), nodes[0].lon()));
    }
    let polygon = format!(
        "POLYGON(({}))",
        nodes
            .into_iter()
            .map(|n| format!("{} {}", n.lon(), n.lat()))
            .collect::<Vec<_>>()
            .join(",")
    );
    if let Ok(geom) = Geometry::new_from_wkt(&polygon).and_then(|g| g.get_centroid()) {
<<<<<<< HEAD
        if let (Ok(lon), Ok(lat)) = (geom.get_x(), geom.get_y()) {
            return Some((lon, lat));
=======
        match (geom.get_x(), geom.get_y()) {
            (Ok(lon), Ok(lat)) => return Some((lat, lon)),
            _ => {}
>>>>>>> ef774fde
        };
    }
    None
}

fn handle_obj<T: CompatibleDB>(obj: StoredObj, db: &mut T) {
    match obj {
        StoredObj::Node(n) => match &*n {
            OsmObj::Node(n) => db.insert(new_address(&n.tags, n.lat(), n.lon())),
            _ => unreachable!(),
        },
        StoredObj::Way(way, nodes) => {
            if let Some((lat, lon)) = get_way_lat_lon(&nodes) {
                db.insert(new_address(&way.tags(), lat, lon));
            }
        }
        StoredObj::Relation(r, objs) => {
            let addr_name = match r.tags().iter().find(|t| t.0 == "name").map(|t| t.1) {
                Some(addr) => addr,
                None => unreachable!(),
            };
            for sub_obj in objs {
                match sub_obj {
                    StoredObj::Node(n) if n.tags().iter().any(|t| t.0 == "addr:housenumber") => {
                        match &*n {
                            OsmObj::Node(n) => {
                                let mut addr = new_address(&n.tags, n.lat(), n.lon());
                                addr.street = Some(addr_name.clone());
                                db.insert(addr);
                            }
                            _ => unreachable!(),
                        }
                    }
                    StoredObj::Way(w, nodes)
                        if w.tags().iter().any(|t| t.0 == "addr:housenumber") =>
                    {
                        if let Some((lat, lon)) = get_way_lat_lon(&nodes) {
                            let mut addr = new_address(&w.tags(), lat, lon);
                            addr.street = Some(addr_name.clone());
                            db.insert(addr);
                        }
                    }
                    _ => {} // currently not handling relations in relations
                }
            }
        }
    }
}

fn iter_nodes<T: CompatibleDB>(db_nodes: DBNodes, db: &mut T) {
    db_nodes.iter_objs(|obj| handle_obj(obj, db));
}

pub fn import_addresses<P: AsRef<Path>, T: CompatibleDB>(pbf_file: P, db: &mut T) {
    tprint!("Getting nodes...");
    let db_nodes = get_nodes(pbf_file);
    tprint!("Got {} nodes", db_nodes.count());
    tprint!("Filling address DB...");
    iter_nodes(db_nodes, db);
    tprint!("Added {} addresses", db.get_nb_addresses());
}

#[cfg(test)]
mod tests {
    use super::*;
    use tools::*;

    #[test]
    fn check_relations() {
        let pbf_file = "test-files/relations_ways.pbf";
        let db_file = "check_relations.db";

        let mut db = DB::new(&db_file, 0, true).expect("Failed to initialize DB");
        let db_nodes = get_nodes(&pbf_file);
        assert_eq!(db_nodes.count(), 1406);
        iter_nodes(db_nodes, &mut db);
        assert_eq!(db.get_nb_addresses(), 361);
        let addr = db.get_address(2, "Place de la Forêt de Cruye");
        assert_eq!(addr.len(), 1);
        let _ = fs::remove_file(db_file); // we ignore any potential error
    }
}<|MERGE_RESOLUTION|>--- conflicted
+++ resolved
@@ -366,14 +366,8 @@
             .join(",")
     );
     if let Ok(geom) = Geometry::new_from_wkt(&polygon).and_then(|g| g.get_centroid()) {
-<<<<<<< HEAD
         if let (Ok(lon), Ok(lat)) = (geom.get_x(), geom.get_y()) {
-            return Some((lon, lat));
-=======
-        match (geom.get_x(), geom.get_y()) {
-            (Ok(lon), Ok(lat)) => return Some((lat, lon)),
-            _ => {}
->>>>>>> ef774fde
+            return Some((lat, lon));
         };
     }
     None
